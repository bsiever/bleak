--- conflicted
+++ resolved
@@ -365,12 +365,7 @@
                 )
             )
 
-<<<<<<< HEAD
     async def write_gatt_descriptor(self, handle: int, data: bytearray) -> None:
-
-=======
-    async def write_gatt_descriptor(self, handle: int, data: bytearray) -> Any:
->>>>>>> c4ccf917
         """Perform a write operation on the specified GATT descriptor.
 
         Args:
